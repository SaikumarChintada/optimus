run:
  timeout: 5m
  skip-dirs:
    - api/proto
    - api/third_party
output:
  format: colored-line-number
linters:
  enable-all: true
  disable:
    # Rules to review
    - varnamelen
    - wrapcheck
    - tagliatelle
    - paralleltest
    - nlreturn
    - gochecknoglobals
    - exhaustivestruct
    - forcetypeassert
    - exhaustive
    - wsl
    - scopelint
    - promlinter
    - interfacer
    - godox
    - godot
    - errcheck
    - maintidx
    - errchkjson

    # Following linters should be enabled after fixing the code
    - testpackage
    - cyclop
    - ireturn
    - goerr113
    - nilerr
    - prealloc
    - nestif
    - lll
    - maligned
    - golint
    - gocognit
    - funlen
    - gocyclo
    - dupl
    - gofumpt
    - nolintlint
linters-settings:
  gofumpt:
    lang-version: "1.17"
    extra-rules: true
  revive:
    ignore-generated-header: true
    severity: warning
    confidence: 0.8
    rules:
<<<<<<< HEAD
      - name: early-return
      - name: if-return
      - name: indent-error-flow
=======
      - name: atomic
      - name: context-as-argument
      - name: context-keys-type
      - name: defer
      - name: dot-imports
      - name: empty-block
      - name: error-naming
      - name: error-return
      - name: error-strings
#      - name: early-return
      - name: errorf
#      - name: exported
#      - name: if-return
      - name: increment-decrement
#      - name: indent-error-flow
#      - name: flag-parameter
      - name: modifies-parameter
      - name: modifies-value-receiver
      - name: package-comments
      - name: range
      - name: receiver-naming
      - name: redefines-builtin-id
      - name: superfluous-else
      - name: time-naming
#      - name: unexported-naming
#      - name: unexported-return
      - name: unreachable-code
      - name: unused-parameter
      - name: unused-receiver
      - name: var-declaration
      - name: var-naming
>>>>>>> 8cd17953
  goconst:
    ignore-tests: true
    numbers: true
  gomnd:
    ignored-numbers: # Why we have a big range of file permissions
      - '0o600'
      - '0o644'
      - '0o655'
      - '0o666'
      - '0o770'
      - '0o755'
      - '0o765'
      - '0o777'
    ignored-functions:
      - 'survey.MinLength'
      - 'survey.MaxLength'
      - 'args.Error'
  gosimple:
    go: "1.17"
    checks:
      - "all"
      - "-S1002"
  staticcheck:
    go: "1.17"
    checks:
      - "all"
      - "-SA1019"
  goimports:
    local-prefixes: github.com/odpf/optimus
  gci:
    sections:
      - standard # Captures all standard packages if they do not match another section.
      - default # Contains all imports that could not be matched to another section type.
      - prefix(github.com/odpf/optimus) # Groups all imports with the specified Prefix.
  gocritic:
    disabled-checks:
      - ifElseChain
      - singleCaseSwitch
    enabled-tags:
      - diagnostic
#      - style
#      - opinionated
#      - performance
  unparam:
    # Inspect exported functions.
    # XXX: if you enable this setting, unparam will report a lot of false-positives in text editors:
    check-exported: true
issues:
  exclude-rules:
    # Exclude some linters from running on tests files.
    - path: _test\.go
      linters:
        - gocritic
severity:
  default-severity: error<|MERGE_RESOLUTION|>--- conflicted
+++ resolved
@@ -54,11 +54,6 @@
     severity: warning
     confidence: 0.8
     rules:
-<<<<<<< HEAD
-      - name: early-return
-      - name: if-return
-      - name: indent-error-flow
-=======
       - name: atomic
       - name: context-as-argument
       - name: context-keys-type
@@ -68,12 +63,12 @@
       - name: error-naming
       - name: error-return
       - name: error-strings
-#      - name: early-return
+      - name: early-return
       - name: errorf
 #      - name: exported
-#      - name: if-return
+      - name: if-return
       - name: increment-decrement
-#      - name: indent-error-flow
+      - name: indent-error-flow
 #      - name: flag-parameter
       - name: modifies-parameter
       - name: modifies-value-receiver
@@ -90,7 +85,6 @@
       - name: unused-receiver
       - name: var-declaration
       - name: var-naming
->>>>>>> 8cd17953
   goconst:
     ignore-tests: true
     numbers: true
